--- conflicted
+++ resolved
@@ -92,11 +92,7 @@
       set +e
       daemon -U --name sauce_connect -- "${SC_BINARY}" \
         -B *.wbx2.com,*.ciscospark.com,idbroker.webex.com,127.0.0.1,localhost \
-<<<<<<< HEAD
-        -t whistler.onint.ciscospark.com,internal-testing-services.wbx2.com,127.0.0.1,localhost \
-=======
-        -t internal-testing-services.wbx2.com,127.0.0.1,localhost,calendar-whistler.onint.ciscospark.com \
->>>>>>> 960ca680
+        -t whistler.onint.ciscospark.com,internal-testing-services.wbx2.com,127.0.0.1,localhost,calendar-whistler.onint.ciscospark.com \
         -vv \
         -l "$(pwd)/reports/sauce/sauce_connect.$(echo "${PACKAGE}" | awk -F '/' '{ print $NF }').${SC_ITERATION}.log" \
         --tunnel-identifier "${SC_TUNNEL_IDENTIFIER}" \
