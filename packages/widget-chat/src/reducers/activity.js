<<<<<<< HEAD
=======
import {Map} from 'immutable';

import {constructActivity} from '../utils/activity';
>>>>>>> cccd7814
import {
  constructActivity,
  updateActivityWithContent
} from '../utils/activity';

import {
  ADD_FILES_TO_ACTIVITY,
  CREATE_ACTIVITY,
  UPDATE_ACTIVITY_STATUS,
  UPDATE_ACTIVITY_TEXT
} from '../actions/activity';

export default function reduceActivity(state = new Map({
  status: new Map({
    isSending: false
  }),
  activity: new Map()
}), action) {
  switch (action.type) {
  case ADD_FILES_TO_ACTIVITY: {
    if (state.activity.files) {
      const newState = Object.assign({}, state);
      newState.activity.files.concat(action.files);
      return newState;
    }
    return updateActivityWithContent(state.activity, action.payload.files);
  }
  case CREATE_ACTIVITY: {
    const {
      actor,
      conversation,
      text
    } = action.payload;
    return state.mergeDeepIn([`activity`], constructActivity(conversation, text, actor));
  }
  case UPDATE_ACTIVITY_STATUS:
    return state.mergeDeep({
      status: action.payload.status
    });
  case UPDATE_ACTIVITY_TEXT:
    return state.setIn([`activity`, `object`, `displayName`], action.payload.text);
  default:
    return state;
  }
}<|MERGE_RESOLUTION|>--- conflicted
+++ resolved
@@ -1,9 +1,5 @@
-<<<<<<< HEAD
-=======
 import {Map} from 'immutable';
 
-import {constructActivity} from '../utils/activity';
->>>>>>> cccd7814
 import {
   constructActivity,
   updateActivityWithContent
