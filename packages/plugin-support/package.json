--- conflicted
+++ resolved
@@ -12,12 +12,8 @@
     "@ciscospark/plugin-wdm": "^0.7.30",
     "@ciscospark/spark-core": "^0.7.30",
     "babel-runtime": "^6.3.19",
-<<<<<<< HEAD
-    "lodash": "^4.5.1",
+    "lodash": "^4.13.1",
     "uuid": "^3.0.1"
-=======
-    "lodash": "^4.13.1"
->>>>>>> bf98550c
   },
   "devDependencies": {
     "@ciscospark/test-helper-chai": "^0.7.30",
