--- conflicted
+++ resolved
@@ -7,14 +7,10 @@
     <div
       className="loading">
       <div
-<<<<<<< HEAD
-        className="spark-logo" />
-=======
         className="spark-logo">
         <div
           className="spark-logo" />
       </div>
->>>>>>> a3d3e26a
       <span>
         Connecting to Spark
       </span>
